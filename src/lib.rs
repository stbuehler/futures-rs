--- conflicted
+++ resolved
@@ -176,63 +176,6 @@
 pub mod future;
 pub use future::{Future, IntoFuture};
 
-<<<<<<< HEAD
-=======
-// combinators
-mod and_then;
-mod flatten;
-mod flatten_stream;
-mod fuse;
-mod into_stream;
-mod join;
-mod map;
-mod map_err;
-mod or_else;
-mod select;
-mod then;
-mod stack;
-pub use and_then::AndThen;
-pub use flatten::Flatten;
-pub use flatten_stream::FlattenStream;
-pub use fuse::Fuse;
-pub use into_stream::IntoStream;
-pub use join::{Join, Join3, Join4, Join5};
-pub use map::Map;
-pub use map_err::MapErr;
-pub use or_else::OrElse;
-pub use select::{Select, SelectNext};
-pub use then::Then;
-
-if_std! {
-    mod lock;
-    pub mod task;
-
-    mod catch_unwind;
-    mod collect;
-    mod oneshot;
-    mod select_all;
-    mod select_ok;
-    pub use catch_unwind::CatchUnwind;
-    pub use collect::{collect, Collect};
-    pub use oneshot::{oneshot, Oneshot, Complete, Canceled};
-    pub use select_all::{SelectAll, SelectAllNext, select_all};
-    pub use select_ok::{SelectOk, select_ok};
-
-    /// A type alias for `Box<Future + Send>`
-    pub type BoxFuture<T, E> = std::boxed::Box<Future<Item = T, Error = E> + Send>;
-
-    impl<F: ?Sized + Future> Future for std::boxed::Box<F> {
-        type Item = F::Item;
-        type Error = F::Error;
-
-        fn poll(&mut self) -> Poll<Self::Item, Self::Error> {
-            (**self).poll()
-        }
-    }
-}
-
-// streams
->>>>>>> 97307085
 pub mod stream;
 pub use stream::Stream;
 
